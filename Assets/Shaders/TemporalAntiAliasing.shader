Shader "Hidden/Temporal Anti-aliasing"
{
    Properties
    {
        _MainTex ("Texture", 2D) = "white" {}
    }

    CGINCLUDE
    #pragma only_renderers ps4 xboxone d3d11 d3d9 xbox360 opengl glcore
    #pragma exclude_renderers gles

    #include "UnityCG.cginc"

    #define TAA_REMOVE_COLOR_SAMPLE_JITTER 1

    #define TAA_USE_EXPERIMENTAL_OPTIMIZATIONS 1

    #define TAA_TONEMAP_COLOR_AND_HISTORY_SAMPLES 1

    #define TAA_COLOR_NEIGHBORHOOD_SAMPLE_PATTERN 2
    #define TAA_COLOR_NEIGHBORHOOD_SAMPLE_SPREAD 1.

    #define TAA_DILATE_MOTION_VECTOR_SAMPLE 1

    #define TAA_CLIP_HISTORY_SAMPLE 1

    #define TAA_DEPTH_SAMPLE_SPREAD 1.

    #define TAA_SHARPEN_OUTPUT 1
    #define TAA_FINAL_BLEND_METHOD 2

    #if TAA_FINAL_BLEND_METHOD == 0
        #define TAA_FINAL_BLEND_FACTOR .97
    #elif TAA_FINAL_BLEND_METHOD == 2
        #define TAA_FINAL_BLEND_STATIC_FACTOR _FinalBlendParameters.x
        #define TAA_FINAL_BLEND_DYNAMIC_FACTOR _FinalBlendParameters.y
        #define TAA_MOTION_AMPLIFICATION _FinalBlendParameters.z
    #endif

    struct Input
    {
        float4 vertex : POSITION;
        float2 uv : TEXCOORD0;
    };

    struct Varyings
    {
        float4 vertex : SV_POSITION;
        float4 uv : TEXCOORD0; // [xy: _MainTex.uv, zw: _HistoryTex.uv]
    };

<<<<<<< HEAD
    struct Output
    {
        float4 color : SV_Target0;
        float4 history : SV_Target1;
    };

=======
>>>>>>> 32186186
    sampler2D _MainTex;
    sampler2D _HistoryTex;

    sampler2D _CameraMotionVectorsTexture;
    sampler2D _CameraDepthTexture;

    float4 _MainTex_TexelSize;
    float4 _HistoryTex_TexelSize;
    float4 _CameraDepthTexture_TexelSize;

    float2 _Jitter;

    #if TAA_SHARPEN_OUTPUT
        float4 _SharpenParameters;
    #endif

    #if TAA_FINAL_BLEND_METHOD == 2
        float4 _FinalBlendParameters;
    #endif

    Varyings vertex(Input input)
    {
        Varyings output;

        float4 vertex = mul(UNITY_MATRIX_MVP, input.vertex);

        output.vertex = vertex;
        output.uv = input.uv.xyxy;

    #if UNITY_UV_STARTS_AT_TOP
        if (_MainTex_TexelSize.y < 0)
            output.uv.y = 1. - input.uv.y;
    #endif

        return output;
    }

    #if (SHADER_TARGET < 50 && !defined (SHADER_API_PSSL))
        float rcp(float value)
        {
            return 1. / value;
        }
    #endif

    // Tonemapper from http://gpuopen.com/optimized-reversible-tonemapper-for-resolve/
    float getMaximumElement(in float3 value)
    {
        // AMD_shader_trinary_minmax
        return max(max(value.x, value.y), value.z);
    }

    float4 map(in float4 color)
    {
        return float4(color.rgb * rcp(getMaximumElement(color.rgb) + 1.), color.a);
    }

    float4 map(in float4 color, in float weight)
    {
        return float4(color.rgb * rcp(weight * getMaximumElement(color.rgb) + 1.), color.a);
    }

    float4 unmap(in float4 color)
    {
        return float4(color.rgb * rcp(1. - getMaximumElement(color.rgb)), color.a);
    }

    float2 getClosestFragment(in float2 uv)
    {
        const float2 k = TAA_DEPTH_SAMPLE_SPREAD * _CameraDepthTexture_TexelSize.xy;

        const float4 neighborhood = float4(
            tex2D(_CameraDepthTexture, uv - k).r,
            tex2D(_CameraDepthTexture, uv + float2(k.x, -k.y)).r,
            tex2D(_CameraDepthTexture, uv + float2(-k.x, k.y)).r,
            tex2D(_CameraDepthTexture, uv + k).r);

        float3 result = float3(0., 0., tex2D(_CameraDepthTexture, uv).r);

        #if TAA_USE_EXPERIMENTAL_OPTIMIZATIONS
            result = lerp(result, float3(-1., -1., neighborhood.x), step(neighborhood.x, result.z));
            result = lerp(result, float3(1., -1., neighborhood.y), step(neighborhood.y, result.z));
            result = lerp(result, float3(-1., 1., neighborhood.z), step(neighborhood.z, result.z));
            result = lerp(result, float3(1., 1., neighborhood.w), step(neighborhood.w, result.z));
        #else
            if (neighborhood.x < result.z)
                result = float3(-1., -1., neighborhood.x);

            if (neighborhood.y < result.z)
                result = float3(1., -1., neighborhood.y);

            if (neighborhood.z < result.z)
                result = float3(-1., 1., neighborhood.z);

            if (neighborhood.w < result.z)
                result = float3(1., 1., neighborhood.w);
        #endif

        return (uv + result.xy * k);
    }

    // Adapted from Playdead's TAA implementation
    // https://github.com/playdeadgames/temporal
    float4 clipToAABB(in float4 color, in float p, in float3 minimum, in float3 maximum)
    {
        // note: only clips towards aabb center (but fast!)
        float3 center = .5 * (maximum + minimum);
        float3 extents = .5 * (maximum - minimum);

        // This is actually `distance`, however the keyword is reserved
        float4 offset = color - float4(center, p);
        float3 repeat = abs(offset.xyz / extents);

        repeat.x = max(repeat.x, max(repeat.y, repeat.z));

        if (repeat.x > 1.)
        {
            // `color` is not intersecting (nor inside) the AABB; it's clipped to the closest extent
            return float4(center, p) + offset / repeat.x;
        }
        else
        {
            // `color` is intersecting (or inside) the AABB.

            // Note: for whatever reason moving this return statement from this else into a higher
            // scope makes the NVIDIA drivers go beyond bonkers
            return color;
        }
    }

    float4 fragment(Varyings input) : SV_Target
    {
    #if TAA_DILATE_MOTION_VECTOR_SAMPLE
        float2 motion = tex2D(_CameraMotionVectorsTexture, getClosestFragment(input.uv.zw)).xy;
    #else
        float2 motion = tex2D(_CameraMotionVectorsTexture, input.uv.zw).xy;
    #endif

        const float2 k = TAA_COLOR_NEIGHBORHOOD_SAMPLE_SPREAD * _MainTex_TexelSize.xy;
        float2 uv = input.uv.xy;
    #if TAA_REMOVE_COLOR_SAMPLE_JITTER && UNITY_UV_STARTS_AT_TOP
        uv -= _MainTex_TexelSize.y < 0 ? _Jitter * float2(1, -1) : _Jitter;
    #elif TAA_REMOVE_COLOR_SAMPLE_JITTER
        uv -= _Jitter;
    #endif

        float4 color = tex2D(_MainTex, uv);

    #if TAA_COLOR_NEIGHBORHOOD_SAMPLE_PATTERN == 0
        // Karis 13: a box filter is not stable under motion, use raw color instead of an averaged one
        float4x4 neighborhood = float4x4(
            tex2D(_MainTex, uv + float2(0., -k.y)),
            tex2D(_MainTex, uv + float2(-k.x, 0.)),
            tex2D(_MainTex, uv + float2(k.x, 0.)),
            tex2D(_MainTex, uv + float2(0., k.y)));

        #if TAA_SHARPEN_OUTPUT
            float4 edges = (neighborhood[0] + neighborhood[1] + neighborhood[2] + neighborhood[3]) * .25;
            color += (color - edges) * _SharpenParameters.x;
            color = max(0, color);
        #endif

        #if TAA_CLIP_HISTORY_SAMPLE
            #if TAA_TONEMAP_COLOR_AND_HISTORY_SAMPLES
                float4 average = map(neighborhood[0], .2) + map(neighborhood[1], .2) + map(neighborhood[2], .2) +
                    map(neighborhood[3], .2) + map(color, .2);
            #else
                float4 average = (neighborhood[0] + neighborhood[1] + neighborhood[2] + neighborhood[3] + color) * .2;
            #endif
        #endif

        #if TAA_TONEMAP_COLOR_AND_HISTORY_SAMPLES
            neighborhood[0] = map(neighborhood[0]);
            neighborhood[1] = map(neighborhood[1]);
            neighborhood[2] = map(neighborhood[2]);
            neighborhood[3] = map(neighborhood[3]);

            color = map(color);
        #endif

        float4 minimum = min(min(min(min(neighborhood[0], neighborhood[1]), neighborhood[2]), neighborhood[3]), color);
        float4 maximum = max(max(max(max(neighborhood[0], neighborhood[1]), neighborhood[2]), neighborhood[3]), color);
    #elif TAA_COLOR_NEIGHBORHOOD_SAMPLE_PATTERN == 1
        // 0 1 2
        // 3
        float4x4 top = float4x4(
            tex2D(_MainTex, uv + float2(-k.x, -k.y)),
            tex2D(_MainTex, uv + float2(0., -k.y)),
            tex2D(_MainTex, uv + float2(k.x, -k.y)),
            tex2D(_MainTex, uv + float2(-k.x, 0.)));

        //     0
        // 1 2 3
        float4x4 bottom = float4x4(
            tex2D(_MainTex, uv + float2(k.x, 0.)),
            tex2D(_MainTex, uv + float2(-k.x, k.y)),
            tex2D(_MainTex, uv + float2(0., k.y)),
            tex2D(_MainTex, uv + float2(k.x, k.y)));

        #if TAA_SHARPEN_OUTPUT
            float4 corners = (top[0] + top[2] + bottom[1] + bottom[3]) * .25;
            color += (color - corners) * _SharpenParameters.x;
            color = max(0, color);
        #endif

        #if TAA_CLIP_HISTORY_SAMPLE
            #if TAA_TONEMAP_COLOR_AND_HISTORY_SAMPLES
                float4 average = map(top[0], .111111) + map(top[1], .111111) + map(top[2], .111111) +
                    map(top[3], .111111) + map(color, .111111) + map(bottom[0], .111111) +
                    map(bottom[1], .111111) + map(bottom[2], .111111) + map(bottom[3], .111111);
            #else
                float4 average = (top[0] + top[1] + top[2] + top[3] + bottom[0] + bottom[1] + bottom[2] + bottom[3] + color) * .111111;
            #endif
        #endif

        #if TAA_TONEMAP_COLOR_AND_HISTORY_SAMPLES
            top[0] = map(top[0]);
            top[1] = map(top[1]);
            top[2] = map(top[2]);
            top[3] = map(top[3]);

            color = map(color);

            bottom[0] = map(bottom[0]);
            bottom[1] = map(bottom[1]);
            bottom[2] = map(bottom[2]);
            bottom[3] = map(bottom[3]);
        #endif

        float4 minimum = min(min(min(min(min(min(min(min(top[0], top[1]), top[2]), top[3]), bottom[0]), bottom[1]), bottom[2]), bottom[3]), color);
        float4 maximum = max(max(max(max(max(max(max(max(top[0], top[1]), top[2]), top[3]), bottom[0]), bottom[1]), bottom[2]), bottom[3]), color);
    #else
        float4 topLeft = tex2D(_MainTex, uv - k * .5);
        float4 bottomRight = tex2D(_MainTex, uv + k * .5);

        float4 corners = 4. * (topLeft + bottomRight) - 2. * color;

        #if TAA_SHARPEN_OUTPUT
            color += (color - (corners * .166667)) * 2.718282 * _SharpenParameters.x;
            color = max(0, color);
        #endif

        float4 average = (corners + color) * .142857;

        #if TAA_TONEMAP_COLOR_AND_HISTORY_SAMPLES
            average = map(average);

            topLeft = map(topLeft);
            bottomRight = map(bottomRight);

            color = map(color);
        #endif

        float nudge = length(average - color);
        float2 luma = float2(Luminance(topLeft.rgb), Luminance(bottomRight.rgb));

        float4 minimum = lerp(bottomRight, topLeft, step(luma.x, luma.y)) - nudge;
        float4 maximum = lerp(topLeft, bottomRight, step(luma.x, luma.y)) + nudge;
    #endif

        float4 history = tex2D(_HistoryTex, input.uv.zw - motion);

    #if TAA_TONEMAP_COLOR_AND_HISTORY_SAMPLES
        history = map(history);
    #endif

    #if TAA_CLIP_HISTORY_SAMPLE
        // History clipping causes artifacts
        history = clipToAABB(history, average.w, minimum.xyz, maximum.xyz);
    #else
        history = clamp(history, minimum, maximum);
    #endif

    #if TAA_FINAL_BLEND_METHOD == 0
        // Constant blend factor, works most of the time & cheap; but isn't as nice as a derivative of Sousa 13
        color = lerp(color, history, TAA_FINAL_BLEND_FACTOR);
    #elif TAA_FINAL_BLEND_METHOD == 1
        // Implements the final blend method from Playdead's TAA implementation
        #if TAA_COLOR_NEIGHBORHOOD_SAMPLE_PATTERN < 2
            float2
        #endif

        luma = float2(Luminance(color.rgb), Luminance(history.rgb));

        float weight = 1. - abs(luma.x - luma.y) / max(luma.x, max(luma.y, .2));
        color = lerp(color, history, lerp(.88, .97, weight * weight));
    #elif TAA_FINAL_BLEND_METHOD == 2
        float weight = clamp(lerp(TAA_FINAL_BLEND_STATIC_FACTOR, TAA_FINAL_BLEND_DYNAMIC_FACTOR,
                length(motion * TAA_MOTION_AMPLIFICATION)), TAA_FINAL_BLEND_DYNAMIC_FACTOR, TAA_FINAL_BLEND_STATIC_FACTOR);

        color = lerp(color, history, weight);
    #endif

    #if TAA_TONEMAP_COLOR_AND_HISTORY_SAMPLES
        color = unmap(color);
    #endif

        return color;
    }
    ENDCG

    SubShader
    {
        Cull Off ZWrite Off ZTest Always

        Pass
        {
            CGPROGRAM
            #pragma target 5.0
            #pragma vertex vertex
            #pragma fragment fragment
            ENDCG
        }
    }

    SubShader
    {
        Cull Off ZWrite Off ZTest Always

        Pass
        {
            CGPROGRAM
            #pragma target 4.0
            #pragma vertex vertex
            #pragma fragment fragment
            ENDCG
        }
    }

    SubShader
    {
        Cull Off ZWrite Off ZTest Always

        Pass
        {
            CGPROGRAM
            #pragma target 3.0
            #pragma vertex vertex
            #pragma fragment fragment
            ENDCG
        }
    }
}<|MERGE_RESOLUTION|>--- conflicted
+++ resolved
@@ -49,15 +49,6 @@
         float4 uv : TEXCOORD0; // [xy: _MainTex.uv, zw: _HistoryTex.uv]
     };
 
-<<<<<<< HEAD
-    struct Output
-    {
-        float4 color : SV_Target0;
-        float4 history : SV_Target1;
-    };
-
-=======
->>>>>>> 32186186
     sampler2D _MainTex;
     sampler2D _HistoryTex;
 
